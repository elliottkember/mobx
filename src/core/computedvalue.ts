import {IObservable, reportObserved, propagateMaybeChanged, propagateChangeConfirmed, startBatch, endBatch, getObservers} from "./observable";
import {IDerivation, IDerivationState, trackDerivedFunction, clearObserving, untrackedStart, untrackedEnd, shouldCompute, CaughtException, isCaughtException} from "./derivation";
import {globalState} from "./globalstate";
import {allowStateChangesStart, allowStateChangesEnd, createAction} from "./action";
import {createInstanceofPredicate, getNextId, valueDidChange, invariant, Lambda, unique, joinStrings} from "../utils/utils";
import {isSpyEnabled, spyReport} from "../core/spy";
import {autorun} from "../api/autorun";
import {IValueDidChange} from "../types/observablevalue";

export interface IComputedValue<T> {
	get(): T;
	set(value: T): void;
	observe(listener: (change: IValueDidChange<T>) => void, fireImmediately?: boolean): Lambda;
}

/**
 * A node in the state dependency root that observes other nodes, and can be observed itself.
 *
 * ComputedValue will remember result of the computation for duration of a batch, or being observed
 * During this time it will recompute only when one of it's direct dependencies changed,
 * but only when it is being accessed with `ComputedValue.get()`.
 *
 * Implementation description:
 * 1. First time it's being accessed it will compute and remember result
 *    give back remembered result until 2. happens
 * 2. First time any deep dependency change, propagate POSSIBLY_STALE to all observers, wait for 3.
 * 3. When it's being accessed, recompute if any shallow dependency changed.
 *    if result changed: propagate STALE to all observers, that were POSSIBLY_STALE from the last step.
 *    go to step 2. either way
 *
 * If at any point it's outside batch and it isn't observed: reset everything and go to 1.
 */
export class ComputedValue<T> implements IObservable, IComputedValue<T>, IDerivation {
	dependenciesState = IDerivationState.NOT_TRACKING;
	observing = [];       // nodes we are looking at. Our value depends on these nodes
	newObserving = null; // during tracking it's an array with new observed observers

	isPendingUnobservation: boolean = false;
	observers = [];
	observersIndexes = {};
	diffValue = 0;
	runId = 0;
	lastAccessedBy = 0;
	lowestObserverState = IDerivationState.UP_TO_DATE;
	unboundDepsCount = 0;
	__mapid = "#" + getNextId();
	protected value: T | undefined | CaughtException = undefined;
	name: string;
	isComputing: boolean = false; // to check for cycles
	isRunningSetter: boolean = false;
	setter: (value: T) => void;

	/**
	 * Create a new computed value based on a function expression.
	 *
	 * The `name` property is for debug purposes only.
	 *
	 * The `compareStructural` property indicates whether the return values should be compared structurally.
	 * Normally, a computed value will not notify an upstream observer if a newly produced value is strictly equal to the previously produced value.
	 * However, enabling compareStructural can be convienent if you always produce an new aggregated object and don't want to notify observers if it is structurally the same.
	 * This is useful for working with vectors, mouse coordinates etc.
	 */
	constructor(public derivation: () => T, public scope: Object | undefined, private compareStructural: boolean, name: string, setter?: (v: T) => void) {
		this.name  = name || "ComputedValue@" + getNextId();
		if (setter)
			this.setter = createAction(name + "-setter", setter) as any;
	}

	onBecomeStale() {
		propagateMaybeChanged(this);
	}

	onBecomeUnobserved() {
		invariant(this.dependenciesState !== IDerivationState.NOT_TRACKING, "INTERNAL ERROR only onBecomeUnobserved shouldn't be called twice in a row");
		clearObserving(this);
		this.value = undefined;
	}

	/**
	 * Returns the current value of this computed value.
	 * Will evaluate it's computation first if needed.
	 */
	public get(): T {
		invariant(!this.isComputing, `Cycle detected in computation ${this.name}`, this.derivation);
		if (globalState.inBatch === 0) {
			// just for small optimization, can be droped for simplicity
			// computed called outside of any mobx stuff. batch observing shuold be enough, don't need tracking
			// because it will never be called again inside this batch
			startBatch();
			if (shouldCompute(this))
				this.value = this.computeValue(false);
			endBatch();
		} else {
			reportObserved(this);
			if (shouldCompute(this))
				if (this.trackAndCompute())
					propagateChangeConfirmed(this);
		}
		const result = this.value!;

		if (isCaughtException(result))
			throw result.cause;
		return result;
	}

	public peek(): T {
		const res = this.computeValue(false);
		if (isCaughtException(res))
			throw res.cause;
		return res;
	}

	public set(value: T) {
		if (this.setter) {
			invariant(!this.isRunningSetter, `The setter of computed value '${this.name}' is trying to update itself. Did you intend to update an _observable_ value, instead of the computed property?`);
			this.isRunningSetter = true;
			try {
				this.setter.call(this.scope, value);
			} finally {
				this.isRunningSetter = false;
			}
		}
		else
			invariant(false, `[ComputedValue '${this.name}'] It is not possible to assign a new value to a computed value.`);
	}

	private trackAndCompute(): boolean {
		if (isSpyEnabled()) {
			spyReport({
				object: this.scope,
				type: "compute",
				fn: this.derivation
			});
		}
		const oldValue = this.value;
		const newValue = this.value = this.computeValue(true);
		return isCaughtException(newValue) || valueDidChange(this.compareStructural, newValue, oldValue);
	}

<<<<<<< HEAD
	observe(listener: (change: IValueDidChange<T>) => void, fireImmediately?: boolean): Lambda {
=======
	computeValue(track: boolean) {
		this.isComputing = true;
		const prevAllowStateChanges = allowStateChangesStart(false);
		let res: T | CaughtException;
		if (track) {
			res = trackDerivedFunction(this, this.derivation, this.scope);
		} else {
			try {
				res = this.derivation.call(this.scope);
			} catch (e) {
				res = new CaughtException(e);
			}
		}
		allowStateChangesEnd(prevAllowStateChanges);
		this.isComputing = false;
		return res;
	};

	observe(listener: (newValue: T, oldValue: T | undefined) => void, fireImmediately?: boolean): Lambda {
>>>>>>> daf2282f
		let firstTime = true;
		let prevValue: T | undefined = undefined;
		return autorun(() => {
			let newValue = this.get();
			if (!firstTime || fireImmediately) {
				const prevU = untrackedStart();
				listener({
					type: "update",
					object: this,
					newValue,
					oldValue: prevValue
				});
				untrackedEnd(prevU);
			}
			firstTime = false;
			prevValue = newValue;
		});
	}

	toJSON() {
		return this.get();
	}

	toString() {
		return `${this.name}[${this.derivation.toString()}]`;
	}

	whyRun() {
		const isTracking = Boolean(globalState.trackingDerivation);
		const observing = unique(this.isComputing ? this.newObserving! : this.observing).map((dep: any) => dep.name);
		const observers = unique(getObservers(this).map(dep => dep.name));
		return (`
WhyRun? computation '${this.name}':
 * Running because: ${isTracking ? "[active] the value of this computation is needed by a reaction" : this.isComputing ? "[get] The value of this computed was requested outside a reaction" : "[idle] not running at the moment"}
` +
(this.dependenciesState === IDerivationState.NOT_TRACKING
?
` * This computation is suspended (not in use by any reaction) and won't run automatically.
	Didn't expect this computation to be suspended at this point?
	  1. Make sure this computation is used by a reaction (reaction, autorun, observer).
	  2. Check whether you are using this computation synchronously (in the same stack as they reaction that needs it).
`
:
` * This computation will re-run if any of the following observables changes:
    ${joinStrings(observing)}
    ${(this.isComputing && isTracking) ? " (... or any observable accessed during the remainder of the current run)" : ""}
	Missing items in this list?
	  1. Check whether all used values are properly marked as observable (use isObservable to verify)
	  2. Make sure you didn't dereference values too early. MobX observes props, not primitives. E.g: use 'person.name' instead of 'name' in your computation.
  * If the outcome of this computation changes, the following observers will be re-run:
    ${joinStrings(observers)}
`
)
		);
	}
}

export const isComputedValue = createInstanceofPredicate("ComputedValue", ComputedValue);<|MERGE_RESOLUTION|>--- conflicted
+++ resolved
@@ -137,9 +137,6 @@
 		return isCaughtException(newValue) || valueDidChange(this.compareStructural, newValue, oldValue);
 	}
 
-<<<<<<< HEAD
-	observe(listener: (change: IValueDidChange<T>) => void, fireImmediately?: boolean): Lambda {
-=======
 	computeValue(track: boolean) {
 		this.isComputing = true;
 		const prevAllowStateChanges = allowStateChangesStart(false);
@@ -158,8 +155,7 @@
 		return res;
 	};
 
-	observe(listener: (newValue: T, oldValue: T | undefined) => void, fireImmediately?: boolean): Lambda {
->>>>>>> daf2282f
+	observe(listener: (change: IValueDidChange<T>) => void, fireImmediately?: boolean): Lambda {
 		let firstTime = true;
 		let prevValue: T | undefined = undefined;
 		return autorun(() => {
