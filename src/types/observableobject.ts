import {ObservableValue, UNCHANGED} from "./observablevalue";
import {isComputedValue, ComputedValue} from "../core/computedvalue";
<<<<<<< HEAD
import {createInstanceofPredicate, isObject, Lambda, getNextId, invariant, assertPropertyConfigurable, isPlainObject, addHiddenFinalProp} from "../utils/utils";
=======
import {isAction} from "../api/action";
import {ValueMode, getModifier} from "./modifiers";
import {createInstanceofPredicate, isObject, Lambda, getNextId, invariant, assertPropertyConfigurable, isPlainObject, addHiddenFinalProp, deprecated} from "../utils/utils";
>>>>>>> 9423deb6
import {runLazyInitializers} from "../utils/decorators";
import {hasInterceptors, IInterceptable, registerInterceptor, interceptChange} from "./intercept-utils";
import {IListenable, registerListener, hasListeners, notifyListeners} from "./listen-utils";
import {isSpyEnabled, spyReportStart, spyReportEnd} from "../core/spy";
import {IEnhancer, isModifierDescriptor, IModifierDescriptor, deepEnhancer} from "../types/modifiers";

const COMPUTED_FUNC_DEPRECATED = (
`
In MobX 2.* passing a function without arguments to (extend)observable will automatically be inferred to be a computed value.
This behavior is ambiguous and will change in MobX 3 to create just an observable reference to the value passed in.
To disambiguate, please pass the function wrapped with a modifier: use 'computed(fn)' (for current behavior; automatic conversion), or 'asReference(fn)' (future behavior, just store reference) or 'action(fn)'.
Note that the idiomatic way to write computed properties is 'observable({ get propertyName() { ... }})'.
For more details, see https://github.com/mobxjs/mobx/issues/532`);

export interface IObservableObject {
	"observable-object": IObservableObject;
}

// In 3.0, change to IObjectDidChange
export interface IObjectChange {
	name: string;
	object: any;
	type: "update" | "add";
	oldValue?: any;
	newValue: any;
}

export interface IObjectWillChange {
	object: any;
	type: "update" | "add";
	name: string;
	newValue: any;
}

export class ObservableObjectAdministration implements IInterceptable<IObjectWillChange>, IListenable {
	values: {[key: string]: ObservableValue<any>|ComputedValue<any>} = {};
	changeListeners = null;
	interceptors = null;

	constructor(public target: any, public name: string) { }

	/**
		* Observes this object. Triggers for the events 'add', 'update' and 'delete'.
		* See: https://developer.mozilla.org/en-US/docs/Web/JavaScript/Reference/Global_Objects/Object/observe
		* for callback details
		*/
	observe(callback: (changes: IObjectChange) => void, fireImmediately?: boolean): Lambda {
		invariant(fireImmediately !== true, "`observe` doesn't support the fire immediately property for observable objects.");
		return registerListener(this, callback);
	}

	intercept(handler): Lambda {
		return registerInterceptor(this, handler);
	}
}

export interface IIsObservableObject {
	$mobx: ObservableObjectAdministration;
}

export function asObservableObject(target, name?: string): ObservableObjectAdministration {
	if (isObservableObject(target))
		return (target as any).$mobx;

	invariant(Object.isExtensible(target), "Cannot make the designated object observable; it is not extensible");
	if (!isPlainObject(target))
		name = (target.constructor.name || "ObservableObject") + "@" + getNextId();
	if (!name)
		name = "ObservableObject@" + getNextId();

	const adm = new ObservableObjectAdministration(target, name);
	addHiddenFinalProp(target, "$mobx", adm);
	return adm;
}

<<<<<<< HEAD
export function defineObservablePropertyFromDescriptor(adm: ObservableObjectAdministration, propName: string, descriptor: PropertyDescriptor, defaultEnhancer: IEnhancer<any>) {
=======
function handleAsComputedValue(value): boolean {
	return typeof value === "function" && value.length === 0 && !isAction(value)
}

export function setObservableObjectInstanceProperty(adm: ObservableObjectAdministration, propName: string, descriptor: PropertyDescriptor) {
>>>>>>> 9423deb6
	if (adm.values[propName]) {
		// already observable property
		invariant("value" in descriptor, `The property ${propName} in ${adm.name} is already observable, cannot redefine it as computed property`);
		adm.target[propName] = descriptor.value; // the property setter will make 'value' reactive if needed.
		return;
	}

	// not yet observable property

	if ("value" in descriptor) {
		// not a computed value
		if (isModifierDescriptor(descriptor.value)) {
			// x : ref(someValue)
			const modifierDescriptor = descriptor.value as IModifierDescriptor<any>;
			defineObservableProperty(adm, propName, modifierDescriptor.initialValue, modifierDescriptor.enhancer, true);
		}
		// TODO: if is action, name and bind
		else if (isComputedValue(descriptor.value)) {
			// x: computed(someExpr)
			defineComputedPropertyFromComputedValue(adm, propName, descriptor.value, true);
		} else {
			// x: someValue
			defineObservableProperty(adm, propName, descriptor.value, defaultEnhancer, true);
		}
	} else {
<<<<<<< HEAD
		// get x() { return 3 } set x(v) { }
		defineComputedProperty(adm, propName, descriptor.get, descriptor.set, false, true);
=======
		if ("value" in descriptor) {
			if (handleAsComputedValue(descriptor.value)) {
				// warn about automatic inference, see https://github.com/mobxjs/mobx/issues/421
				if (deprecated(COMPUTED_FUNC_DEPRECATED))
					console.warn(`in: ${adm.name}.${propName}`);
			}
			defineObservableProperty(adm, propName, descriptor.value, true, undefined);
		} else {
			defineObservableProperty(adm, propName, descriptor.get, true, descriptor.set);
		}
>>>>>>> 9423deb6
	}
}

export function defineObservableProperty(
	adm: ObservableObjectAdministration,
	propName: string,
	newValue,
	enhancer: IEnhancer<any>,
	asInstanceProperty: boolean
) {
	// TODO: heck if asInstanceProperty abstraction is correct? probably always true for observable properties?
	if (asInstanceProperty)
		assertPropertyConfigurable(adm.target, propName);

<<<<<<< HEAD
	if (hasInterceptors(adm)) {
		const change = interceptChange<IObjectWillChange>(adm, {
			object: adm.target,
			name: propName,
			type: "add",
			newValue
		});
		if (!change)
			return;
		newValue = change.newValue;
=======
	let observable: ComputedValue<any>|ObservableValue<any>;
	let name = `${adm.name}.${propName}`;
	let isComputed = true;

	if (isComputedValue(newValue)) {
		// desugar computed(getter, setter)
		// TODO: deprecate this and remove in 3.0, to keep them boxed?
		// get / set is now the idiomatic syntax for non-boxed computed values
		observable = newValue;
		newValue.name = name;
		if (!newValue.scope)
			newValue.scope = adm.target;
	} else if (handleAsComputedValue(newValue)) {
		// TODO: remove in 3.0
		observable = new ComputedValue(newValue, adm.target, false, name, setter);
	} else if (getModifier(newValue) === ValueMode.Structure && typeof newValue.value === "function" && newValue.value.length === 0) {
		observable = new ComputedValue(newValue.value, adm.target, true, name, setter);
	} else {
		isComputed = false;
		if (hasInterceptors(adm)) {
			const change = interceptChange<IObjectWillChange>(adm, {
				object: adm.target,
				name: propName,
				type: "add",
				newValue
			});
			if (!change)
				return;
			newValue = change.newValue;
		}
		observable = new ObservableValue(newValue, adm.mode, name, false);
		newValue = (observable as any).value; // observableValue might have changed it
>>>>>>> 9423deb6
	}
	const observable = adm.values[propName] = new ObservableValue(newValue, enhancer, `${adm.name}.${propName}`, false);
	newValue = (observable as any).value; // observableValue might have changed it

	if (asInstanceProperty) {
		Object.defineProperty(adm.target, propName, generateObservablePropConfig(propName));
	}
	notifyPropertyAddition(adm, adm.target, propName, newValue);
}

export function defineComputedProperty(
	adm: ObservableObjectAdministration,
	propName: string,
	getter,
	setter,
	compareStructural: boolean,
	asInstanceProperty: boolean
) {
	if (asInstanceProperty) // TODO: always false?
		assertPropertyConfigurable(adm.target, propName);

	adm.values[propName] = new ComputedValue(getter, adm.target, compareStructural, `${adm.name}.${propName}`, setter);
	if (asInstanceProperty) {
		Object.defineProperty(adm.target, propName, generateComputedPropConfig(propName));
	}
}

export function defineComputedPropertyFromComputedValue(adm: ObservableObjectAdministration, propName: string, computedValue: ComputedValue<any>, asInstanceProperty: boolean) {
	let name = `${adm.name}.${propName}`;
	computedValue.name = name;
	if (!computedValue.scope)
		computedValue.scope = adm.target;

	adm.values[propName] = computedValue;
	if (asInstanceProperty)
		Object.defineProperty(adm.target, propName, generateComputedPropConfig(propName));
}

const observablePropertyConfigs = {};
const computedPropertyConfigs = {};

export function generateObservablePropConfig(propName) {
	const config = observablePropertyConfigs[propName];
	if (config)
		return config;
	return observablePropertyConfigs[propName] = {
		configurable: true,
		enumerable: true,
		get: function() {
			return this.$mobx.values[propName].get();
		},
		set: function(v) {
			setPropertyValue(this, propName, v);
		}
	};
}

export function generateComputedPropConfig(propName) {
	const config = computedPropertyConfigs[propName];
	if (config)
		return config;
	return computedPropertyConfigs[propName] = {
		configurable: true,
		enumerable: false,
		get: function() {
			return this.$mobx.values[propName].get();
		},
		set: function(v) {
			return this.$mobx.values[propName].set(v);
		}
	};
}

export function setPropertyValue(instance, name: string, newValue) {
	const adm = instance.$mobx;
	const observable = adm.values[name];

	// intercept
	if (hasInterceptors(adm)) {
		const change = interceptChange<IObjectWillChange>(adm, {
			type: "update",
			object: instance,
			name, newValue
		});
		if (!change)
			return;
		newValue = change.newValue;
	}
	newValue = observable.prepareNewValue(newValue);

	// notify spy & observers
	if (newValue !== UNCHANGED) {
		const notify = hasListeners(adm);
		const notifySpy = isSpyEnabled();
		const change = notify || notifySpy ? {
				type: "update",
				object: instance,
				oldValue: (observable as any).value,
				name, newValue
			} : null;

		if (notifySpy)
			spyReportStart(change);
		observable.setNewValue(newValue);
		if (notify)
			notifyListeners(adm, change);
		if (notifySpy)
			spyReportEnd();
	}
}

function notifyPropertyAddition(adm, object, name: string, newValue) {
	const notify = hasListeners(adm);
	const notifySpy = isSpyEnabled();
	const change = notify || notifySpy ? {
			type: "add",
			object, name, newValue
		} : null;

	if (notifySpy)
		spyReportStart(change);
	if (notify)
		notifyListeners(adm, change);
	if (notifySpy)
		spyReportEnd();
}

const isObservableObjectAdministration = createInstanceofPredicate("ObservableObjectAdministration", ObservableObjectAdministration);

export function isObservableObject(thing: any): thing is IObservableObject {
	if (isObject(thing)) {
		// Initializers run lazily when transpiling to babel, so make sure they are run...
		runLazyInitializers(thing);
		return isObservableObjectAdministration((thing as any).$mobx);
	}
	return false;
}<|MERGE_RESOLUTION|>--- conflicted
+++ resolved
@@ -1,12 +1,6 @@
 import {ObservableValue, UNCHANGED} from "./observablevalue";
 import {isComputedValue, ComputedValue} from "../core/computedvalue";
-<<<<<<< HEAD
 import {createInstanceofPredicate, isObject, Lambda, getNextId, invariant, assertPropertyConfigurable, isPlainObject, addHiddenFinalProp} from "../utils/utils";
-=======
-import {isAction} from "../api/action";
-import {ValueMode, getModifier} from "./modifiers";
-import {createInstanceofPredicate, isObject, Lambda, getNextId, invariant, assertPropertyConfigurable, isPlainObject, addHiddenFinalProp, deprecated} from "../utils/utils";
->>>>>>> 9423deb6
 import {runLazyInitializers} from "../utils/decorators";
 import {hasInterceptors, IInterceptable, registerInterceptor, interceptChange} from "./intercept-utils";
 import {IListenable, registerListener, hasListeners, notifyListeners} from "./listen-utils";
@@ -82,15 +76,7 @@
 	return adm;
 }
 
-<<<<<<< HEAD
 export function defineObservablePropertyFromDescriptor(adm: ObservableObjectAdministration, propName: string, descriptor: PropertyDescriptor, defaultEnhancer: IEnhancer<any>) {
-=======
-function handleAsComputedValue(value): boolean {
-	return typeof value === "function" && value.length === 0 && !isAction(value)
-}
-
-export function setObservableObjectInstanceProperty(adm: ObservableObjectAdministration, propName: string, descriptor: PropertyDescriptor) {
->>>>>>> 9423deb6
 	if (adm.values[propName]) {
 		// already observable property
 		invariant("value" in descriptor, `The property ${propName} in ${adm.name} is already observable, cannot redefine it as computed property`);
@@ -116,21 +102,8 @@
 			defineObservableProperty(adm, propName, descriptor.value, defaultEnhancer, true);
 		}
 	} else {
-<<<<<<< HEAD
 		// get x() { return 3 } set x(v) { }
 		defineComputedProperty(adm, propName, descriptor.get, descriptor.set, false, true);
-=======
-		if ("value" in descriptor) {
-			if (handleAsComputedValue(descriptor.value)) {
-				// warn about automatic inference, see https://github.com/mobxjs/mobx/issues/421
-				if (deprecated(COMPUTED_FUNC_DEPRECATED))
-					console.warn(`in: ${adm.name}.${propName}`);
-			}
-			defineObservableProperty(adm, propName, descriptor.value, true, undefined);
-		} else {
-			defineObservableProperty(adm, propName, descriptor.get, true, descriptor.set);
-		}
->>>>>>> 9423deb6
 	}
 }
 
@@ -145,7 +118,6 @@
 	if (asInstanceProperty)
 		assertPropertyConfigurable(adm.target, propName);
 
-<<<<<<< HEAD
 	if (hasInterceptors(adm)) {
 		const change = interceptChange<IObjectWillChange>(adm, {
 			object: adm.target,
@@ -156,40 +128,6 @@
 		if (!change)
 			return;
 		newValue = change.newValue;
-=======
-	let observable: ComputedValue<any>|ObservableValue<any>;
-	let name = `${adm.name}.${propName}`;
-	let isComputed = true;
-
-	if (isComputedValue(newValue)) {
-		// desugar computed(getter, setter)
-		// TODO: deprecate this and remove in 3.0, to keep them boxed?
-		// get / set is now the idiomatic syntax for non-boxed computed values
-		observable = newValue;
-		newValue.name = name;
-		if (!newValue.scope)
-			newValue.scope = adm.target;
-	} else if (handleAsComputedValue(newValue)) {
-		// TODO: remove in 3.0
-		observable = new ComputedValue(newValue, adm.target, false, name, setter);
-	} else if (getModifier(newValue) === ValueMode.Structure && typeof newValue.value === "function" && newValue.value.length === 0) {
-		observable = new ComputedValue(newValue.value, adm.target, true, name, setter);
-	} else {
-		isComputed = false;
-		if (hasInterceptors(adm)) {
-			const change = interceptChange<IObjectWillChange>(adm, {
-				object: adm.target,
-				name: propName,
-				type: "add",
-				newValue
-			});
-			if (!change)
-				return;
-			newValue = change.newValue;
-		}
-		observable = new ObservableValue(newValue, adm.mode, name, false);
-		newValue = (observable as any).value; // observableValue might have changed it
->>>>>>> 9423deb6
 	}
 	const observable = adm.values[propName] = new ObservableValue(newValue, enhancer, `${adm.name}.${propName}`, false);
 	newValue = (observable as any).value; // observableValue might have changed it
