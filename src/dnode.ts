--- conflicted
+++ resolved
@@ -84,105 +84,11 @@
 	externalRefenceCount: number;
 }
 
-<<<<<<< HEAD
 export interface IObserver {
 	id: number;
 	name: string;
 	notifyStateChange(observable: IObservable, valueDidChange: boolean);
 }
-=======
-/**
-    * A node in the state dependency root that observes other nodes, and can be observed itself.
-    * Represents the state of a View.
-    */
-export class ViewNode extends DataNode {
-    isSleeping = true; // isSleeping: nobody is observing this dependency node, so don't bother tracking DNode's this DNode depends on
-    hasCycle = false;  // this node is part of a cycle, which is an error
-    observing: DataNode[] = [];       // nodes we are looking at. Our value depends on these nodes
-    private prevObserving: DataNode[] = null; // nodes we were looking at before. Used to determine changes in the dependency tree
-    private dependencyChangeCount = 0;     // nr of nodes being observed that have received a new value. If > 0, we should recompute
-    private dependencyStaleCount = 0;      // nr of nodes being observed that are currently not ready
-    private onSleepEmitter: SimpleEventEmitter = null;
-
-    setRefCount(delta:number) {
-        var rc = this.externalRefenceCount += delta;
-        if (rc === 0)
-            this.tryToSleep();
-        else if (rc === delta) // a.k.a. rc was zero.
-            this.wakeUp();
-    }
-
-    removeObserver(node:ViewNode) {
-        super.removeObserver(node);
-        this.tryToSleep();
-    }
-
-    tryToSleep() {
-        if (!this.isSleeping && this.observers.length === 0 && this.externalRefenceCount === 0) {
-            for (var i = 0, l = this.observing.length; i < l; i++)
-                this.observing[i].removeObserver(this);
-            this.observing = [];
-            this.isSleeping = true;
-            if (this.onSleepEmitter !== null)
-                this.onSleepEmitter.emit((<any>this)._value); // mwe: XXX: fix when flatten
-        }
-    }
-
-    wakeUp() {
-        if (this.isSleeping) {
-            this.isSleeping = false;
-            this.state = NodeState.PENDING;
-            this.computeNextState();
-        }
-    }
-
-    // the state of something we are observing has changed..
-    notifyStateChange(observable:DataNode, stateDidActuallyChange:boolean) {
-        if (observable.state === NodeState.STALE) {
-            if (++this.dependencyStaleCount === 1)
-                this.markStale();
-        } else { // not stale, thus ready since pending states are not propagated
-            if (stateDidActuallyChange)
-                this.dependencyChangeCount += 1;
-            if (this.dependencyStaleCount > 0 && --this.dependencyStaleCount === 0) { // all dependencies are ready
-                this.state = NodeState.PENDING;
-                // did any of the observables really change?
-                if (this.dependencyChangeCount > 0)
-                    this.computeNextState();
-                else
-                    // we're done, but didn't change, lets make sure verybody knows..
-                    this.markReady(false);
-                this.dependencyChangeCount = 0;
-            }
-        }
-    }
-
-    computeNextState() {
-        this.trackDependencies();
-        if (transitionTracker)
-            reportTransition(this, "PENDING");
-        var hasError = true;
-        try {
-            var stateDidChange;
-            withStrict(this.externalRefenceCount === 0, () => {
-                stateDidChange = this.compute();
-            });
-            hasError = false;
-        } finally {
-            if (hasError)
-                // TODO: merge with computable view, use this.func.toString
-                console.error(`[mobservable.view '${this.context.name}'] There was an uncaught error during the computation of ${this.toString()}`);
-            // TODO: merge with computable view, so this is correct:
-            (<any>this).isComputing = false
-            this.bindDependencies();
-            this.markReady(stateDidChange);
-        }
-    }
-
-    compute():boolean {
-        throw  "Abstract!";
-    }
->>>>>>> 9a10805f
 
 export class ObservableValue<T> implements IObservable {
 	id = ++mobservableId;
@@ -284,7 +190,6 @@
 
 
 
-<<<<<<< HEAD
 /**
  * A node in the state dependency root that observes other nodes, and can be observed itself.
  */
@@ -303,6 +208,7 @@
 	externalRefenceCount = 0;      // nr of 'things' that depend on us, excluding other DNode's. If > 0, this node will not go to sleep
 	protected changeEvent = new SimpleEventEmitter(); // TODO: initialize lazily
 	protected value: T;
+	onSleepEmitter: SimpleEventEmitter;
 
 	// TODO: bind derivation immediately, don't store scope
 	constructor(protected derivation:()=>T, private scope: Object, public name:string, private compareStructural: boolean) {
@@ -377,9 +283,17 @@
 				this.observing[i].removeObserver(this);
 			this.observing = [];
 			this.isLazy = true;
+			if (this.onSleepEmitter)
+				this.onSleepEmitter.emit(this.value);
 			this.value = undefined;
 		}
 	}
+
+    public onceSleep(onSleep: (lastValue:any) => void) {
+        if (this.onSleepEmitter === null)
+            this.onSleepEmitter = new SimpleEventEmitter();
+        this.onSleepEmitter.once(onSleep);
+    }
 
 	wakeUp() {
 		if (this.isLazy) {
@@ -497,20 +411,6 @@
 	toString() {
 		return `DerivedValue[${this.name}:${this.value}]`;
 	}
-=======
-    public onceSleep(onSleep: (lastValue:any) => void) {
-        if (this.onSleepEmitter === null)
-            this.onSleepEmitter = new SimpleEventEmitter();
-        this.onSleepEmitter.once(onSleep);
-    }
-
-    public dispose() {
-        if (this.observing) for(var l=this.observing.length, i=0; i<l; i++)
-            this.observing[i].removeObserver(this);
-        this.observing = null;
-        super.dispose();
-    }
->>>>>>> 9a10805f
 }
 
 export function stackDepth () {
@@ -548,14 +448,8 @@
 
 // TODO: move back to top?
 import {transitionTracker, reportTransition} from './extras';
-<<<<<<< HEAD
 import {quickDiff, once, invariant} from './utils';
 import {Lambda} from './interfaces';
 import SimpleEventEmitter from './simpleeventemitter';
 import {getStrict, ValueMode, getValueModeFromValue, makeChildObservable, assertUnwrapped, valueDidChange, withStrict} from './core';
-import {deepEquals} from './utils';
-=======
-import {quickDiff} from './utils';
-import {IContextInfoStruct} from './interfaces';
-import SimpleEventEmitter from './simpleeventemitter';
->>>>>>> 9a10805f
+import {deepEquals} from './utils';